--- conflicted
+++ resolved
@@ -197,11 +197,7 @@
 
 	// If error is clear and previously had an error
 	if err == nil && health.Error != nil {
-<<<<<<< HEAD
-		logrus.Warnf("Node %q reconnected")
-=======
 		logrus.Infof("Node %q reconnected", n.ID)
->>>>>>> c382288c
 		health.Healthy = true
 		health.Error = nil
 		n.healthCond.L.Lock()
